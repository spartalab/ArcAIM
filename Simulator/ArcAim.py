--- conflicted
+++ resolved
@@ -1,3 +1,9 @@
+from Util.BezierTrajectory import BezierTrajectory
+from Network.Intersection import Intersection
+from Network.IntersectionLane import IntersectionLane
+from Network.Lane import Lane
+
+
 import pandas as pd
 from Network.Intersection import Intersection
 
@@ -6,7 +12,6 @@
 
     # Makes the assumption that both intersection_traj_file and lanes_file are pandas df
     def __init__(self, intersection_traj_file, lanes_file):
-<<<<<<< HEAD
         self.intersection = Intersection()
         self.intersection_traj_df = intersection_traj_file
         self.lanes_df = lanes_file
@@ -23,12 +28,10 @@
                 outgoing_lanes[row['ID']] = Lane(traj)
             else:
                 print("Unexpected lane type in build_intersection.")
-=======
         self.intersection = Intersection.Intersection()
         self.intersection.build_intersection(intersection_traj_file, lanes_file)
-    
-    
->>>>>>> 6cc4cd9a
+
+
 
         for index, row in self.intersection_traj_df.iterrows():
             tail_traj = incoming_lanes[row['TAIL_ID']].trajectory
@@ -47,7 +50,4 @@
 
 
 
-<<<<<<< HEAD
-=======
-        
->>>>>>> 6cc4cd9a
+
